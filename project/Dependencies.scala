--- conflicted
+++ resolved
@@ -24,11 +24,7 @@
     val java8CompatVersion = "0.9.1"
     val java8Compat = "org.scala-lang.modules" %% "scala-java8-compat" % java8CompatVersion
 
-<<<<<<< HEAD
-    val mockitoVersion = "3.4.4"
-=======
     val mockitoVersion = "3.4.2"
->>>>>>> c6c33424
     val mockito = "org.mockito" % "mockito-core" % mockitoVersion
 
     val scalaTestVersion = "3.2.0"
